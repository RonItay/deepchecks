# ----------------------------------------------------------------------------
# Copyright (C) 2021-2022 Deepchecks (https://www.deepchecks.com)
#
# This file is part of Deepchecks.
# Deepchecks is distributed under the terms of the GNU Affero General
# Public License (version 3 or later).
# You should have received a copy of the GNU Affero General Public License
# along with Deepchecks.  If not, see <http://www.gnu.org/licenses/>.
# ----------------------------------------------------------------------------
#
"""Module containing all the base classes for checks."""
# pylint: disable=broad-except
import abc
import base64
import inspect
import io
import traceback
import warnings
from collections import OrderedDict
from typing import Any, Callable, List, Union, Dict, Type, ClassVar, Optional

import jsonpickle
import matplotlib
import pandas as pd
import numpy as np
import ipywidgets as widgets
import plotly.graph_objects as go
import plotly
from plotly.basedatatypes import BaseFigure
from matplotlib import pyplot as plt
from IPython.display import display_html
from pandas.io.formats.style import Styler

from deepchecks.core.condition import Condition, ConditionCategory, ConditionResult
from deepchecks.core.display_pandas import dataframe_to_html, get_conditions_table
from deepchecks.core.errors import DeepchecksValueError
from deepchecks.utils.strings import get_docs_summary, split_camel_case
from deepchecks.utils.ipython import is_notebook


__all__ = [
    'CheckResult',
    'BaseCheck',
    'CheckFailure',
    'ConditionResult',
    'ConditionCategory',
    'SingleDatasetBaseCheck',
    'TrainTestBaseCheck',
    'ModelOnlyBaseCheck',
]


def _save_all_open_figures():
    figs = [plt.figure(n) for n in plt.get_fignums()]
    images = []
    for fig in figs:
        bio = io.BytesIO()
        fig.savefig(bio, format='png')
        encoded = base64.b64encode(bio.getvalue()).decode('utf-8')
        images.append(encoded)
        fig.clear()
    return images


_CONDITIONS_HEADER = '<h5>Conditions Summary</h5>'
_ADDITIONAL_OUTPUTS_HEADER = '<h5>Additional Outputs</h5>'


class CheckResult:
    """Class which returns from a check with result that can later be used for automatic pipelines and display value.

    Class containing the result of a check

    The class stores the results and display of the check. Evaluating the result in an IPython console / notebook
    will show the result display output.

    Parameters
    ----------
    value : Any
        Value calculated by check. Can be used to decide if decidable check passed.
    display : List[Union[Callable, str, pd.DataFrame, Styler]] , default: None
        Dictionary with formatters for display. possible formatters are: 'text/html', 'image/png'
    header : str , default: None
        Header to be displayed in python notebook.
    """

    value: Any
    header: str
    display: List[Union[Callable, str, pd.DataFrame, Styler]]
    conditions_results: List[ConditionResult]
    check: 'BaseCheck'

    def __init__(self, value, header: str = None, display: Any = None):
        self.value = value
        self.header = header
        self.conditions_results = []

        if display is not None and not isinstance(display, List):
            self.display = [display]
        else:
            self.display = display or []

        for item in self.display:
            if not isinstance(item, (str, pd.DataFrame, Styler, Callable, BaseFigure)):
                raise DeepchecksValueError(f'Can\'t display item of type: {type(item)}')

    def display_check(self, unique_id: str = None, as_widget: bool = False,
                      show_additional_outputs=True):
        """Display the check result or return the display as widget.

        Parameters
        ----------
        unique_id : str
            The unique id given by the suite that displays the check.
        as_widget : bool
            Boolean that controls if to display the check regulary or if to return a widget.
        show_additional_outputs : bool
            Boolean that controls if to show additional outputs.
        Returns
        -------
        Widget
            Widget representation of the display if as_widget is True.
        """
        if as_widget:
            box = widgets.VBox()
            box_children = []
        check_html = ''
        if unique_id:
            check_id = f'{self.check.__class__.__name__}_{unique_id}'
            check_html += f'<h4 id="{check_id}">{self.get_header()}</h4>'
        else:
            check_html += f'<h4>{self.get_header()}</h4>'
        if hasattr(self.check.__class__, '__doc__'):
            summary = get_docs_summary(self.check)
            check_html += f'<p>{summary}</p>'
        if self.conditions_results:
            check_html += _CONDITIONS_HEADER
            check_html += dataframe_to_html(get_conditions_table(self, unique_id))
        if show_additional_outputs:
            check_html += _ADDITIONAL_OUTPUTS_HEADER
            for item in self.display:
                if isinstance(item, (pd.DataFrame, Styler)):
                    check_html += dataframe_to_html(item)
                elif isinstance(item, str):
                    check_html += f'<div>{item}</div>'
                elif isinstance(item, BaseFigure):
                    if as_widget:
                        box_children.append(widgets.HTML(check_html))
                        box_children.append(go.FigureWidget(data=item))
                    else:
                        display_html(check_html, raw=True)
                        item.show()
                    check_html = ''
                elif callable(item):
                    try:
                        if as_widget:
                            plt_out = widgets.Output()
                            with plt_out:
                                item()
                                plt.show()
                            box_children.append(widgets.HTML(check_html))
                            box_children.append(plt_out)
                        else:
                            display_html(check_html, raw=True)
                            item()
                            plt.show()
                        check_html = ''
                    except Exception as exc:
                        check_html += f'Error in display {str(exc)}'
                else:
                    raise Exception(f'Unable to display item of type: {type(item)}')
        if not self.display:
            check_html += '<p><b>&#x2713;</b> Nothing found</p>'
        if unique_id:
            check_html += f'<br><a href="#summary_{unique_id}" style="font-size: 14px">Go to top</a>'
        if as_widget:
            box_children.append(widgets.HTML(check_html))
            box.children = box_children
            return box
        display_html(check_html, raw=True)

    def _display_to_json(self):
        displays = []
        old_backend = matplotlib.get_backend()
        for item in self.display:
            if isinstance(item, Styler):
                displays.append(('dataframe', item.data.to_json(orient='records')))
            elif isinstance(item, pd.DataFrame):
                displays.append(('dataframe', item.to_json(orient='records')))
            elif isinstance(item, str):
                displays.append(('html', item))
            elif isinstance(item, BaseFigure):
                displays.append(('plotly', item.to_json()))
            elif callable(item):
                try:
                    matplotlib.use('Agg')
                    item()
                    displays.append(('plt', _save_all_open_figures()))
                except Exception:
                    displays.append(('plt', ''))
            else:
                matplotlib.use(old_backend)
                raise Exception(f'Unable to create json for item of type: {type(item)}')
        matplotlib.use(old_backend)
        return displays

    def to_json(self, with_display: bool = True):
        """Return check result as json.

        Parameters
        ----------
        with_display : bool
            controls if to serialize display or not

        Returns
        --------
        str
            {'name': .., 'params': .., 'header': ..,
             'summary': .., 'conditions_table': .., 'value', 'display': ..}
        """
        check_name = self.check.name()
        parameters = self.check.params()
        header = self.get_header()
        result_json = {'name': check_name, 'params': parameters, 'header': header,
                       'summary': get_docs_summary(self.check)}
        if self.conditions_results:
            cond_df = get_conditions_table(self)
            result_json['conditions_table'] = cond_df.data.to_json(orient='records')
        if isinstance(self.value, pd.DataFrame):
            result_json['value'] = self.value.to_json()
        elif isinstance(self.value, np.ndarray):
            result_json['value'] = self.value.tolist()
        else:
            result_json['value'] = self.value
        if with_display:
            display_json = self._display_to_json()
            result_json['display'] = display_json
        return jsonpickle.dumps(result_json)

    @staticmethod
    def display_from_json(json_data):
        """Display the check result from a json received from a to_json."""
        json_data = jsonpickle.loads(json_data)
        if json_data.get('display') is None:
            return
        header = json_data['header']
        summary = json_data['summary']
        display_html(f'<h4>{header}</h4>', raw=True)
        display_html(f'<p>{summary}</p>', raw=True)
        if json_data.get('conditions_table'):
            display_html(_CONDITIONS_HEADER, raw=True)
            conditions_table = pd.read_json(json_data['conditions_table'], orient='records')
            display_html(dataframe_to_html(conditions_table.style.hide_index()), raw=True)
        display_html(_ADDITIONAL_OUTPUTS_HEADER, raw=True)
        for display_type, value in json_data['display']:
            if display_type == 'html':
                display_html(value, raw=True)
            elif display_type in ['conditions', 'dataframe']:
                df: pd.DataFrame = pd.read_json(value, orient='records')
                display_html(dataframe_to_html(df), raw=True)
            elif display_type == 'plotly':
                plotly_json = io.StringIO(value)
                plotly.io.read_json(plotly_json).show()
            elif display_type == 'plt':
                display_html(f'<img src=\'data:image/png;base64,{value}\'>', raw=True)
            else:
                raise ValueError(f'Unexpected type of display received: {display_type}')

    def _ipython_display_(self, unique_id=None, as_widget=False,
                          show_additional_outputs=True):
        check_widget = self.display_check(unique_id=unique_id, as_widget=as_widget,
                                          show_additional_outputs=show_additional_outputs,)
        if as_widget:
            display_html(check_widget)

    def __repr__(self):
        """Return default __repr__ function uses value."""
        return f'{self.get_header()}: {self.value}'

    def get_header(self):
        """Return header for display. if header was defined return it, else extract name of check class."""
        return self.header or self.check.name()

    def process_conditions(self):
        """Process the conditions results from current result and check."""
        self.conditions_results = self.check.conditions_decision(self)

    def have_conditions(self) -> bool:
        """Return if this check have condition results."""
        return bool(self.conditions_results)

    def have_display(self) -> bool:
        """Return if this check have dsiplay."""
        return bool(self.display)

    def passed_conditions(self):
        """Return if this check have not passing condition results."""
        return all((r.is_pass for r in self.conditions_results))

    @property
    def priority(self) -> int:
        """Return priority of the current result.

        This value is primarly used to determine suite output order.
        The logic is next:

        * if at least one condition did not pass and is of category 'FAIL', return 1.
        * if at least one condition did not pass and is of category 'WARN', return 2.
        * if check result do not have assigned conditions, return 3.
        * if all conditions passed, return 4.

        Returns
        -------
        int
            priority of the check result.
        """
        if not self.have_conditions:
            return 3

        for c in self.conditions_results:
            if c.is_pass is False and c.category == ConditionCategory.FAIL:
                return 1
            if c.is_pass is False and c.category == ConditionCategory.WARN:
                return 2

        return 4

    def show(self, unique_id=None, show_additional_outputs=True):
        """Display check result."""
        if is_notebook():
            self._ipython_display_(unique_id=unique_id,
                                   show_additional_outputs=show_additional_outputs)
        else:
            warnings.warn('You are running in a non-interactive python shell. in order to show result you have to use '
                          'an IPython shell (etc Jupyter)')


class BaseCheck(abc.ABC):
    """Base class for check."""

    _conditions: OrderedDict
    _conditions_index: int

    def __init__(self):
        self._conditions = OrderedDict()
        self._conditions_index = 0

    @abc.abstractmethod
    def run(self, *args, **kwargs) -> CheckResult:
        """Run Check."""
        raise NotImplementedError()

    def conditions_decision(self, result: CheckResult) -> List[ConditionResult]:
        """Run conditions on given result."""
        results = []
        condition: Condition
        for condition in self._conditions.values():
            try:
                output = condition.function(result.value, **condition.params)
            except Exception as e:
                msg = f'Exception in condition: {e.__class__.__name__}: {str(e)}'
                output = ConditionResult(False, msg, ConditionCategory.WARN)
            if isinstance(output, bool):
                output = ConditionResult(output)
            elif not isinstance(output, ConditionResult):
                raise DeepchecksValueError(f'Invalid return type from condition {condition.name}, got: {type(output)}')
            output.set_name(condition.name)
            results.append(output)
        return results

    def add_condition(self, name: str, condition_func: Callable[[Any], Union[ConditionResult, bool]], **params):
        """Add new condition function to the check.

        Parameters
        ----------
        name : str
            Name of the condition. should explain the condition action and parameters
        condition_func : Callable[[Any], Union[List[ConditionResult], bool]]
            Function which gets the value of the check and returns object of List[ConditionResult] or boolean.
        params : dict
            Additional parameters to pass when calling the condition function.

        """
        cond = Condition(name, condition_func, params)
        self._conditions[self._conditions_index] = cond
        self._conditions_index += 1
        return self

    def clean_conditions(self):
        """Remove all conditions from this check instance."""
        self._conditions.clear()
        self._conditions_index = 0

    def remove_condition(self, index: int):
        """Remove given condition by index.

        Parameters
        ----------
        index : int
            index of condtion to remove

        """
        if index not in self._conditions:
            raise DeepchecksValueError(f'Index {index} of conditions does not exists')
        self._conditions.pop(index)

    def params(self) -> Dict:
        """Return parameters to show when printing the check."""
        init_params = inspect.signature(self.__init__).parameters

        return {k: v for k, v in vars(self).items()
                if k in init_params and v != init_params[k].default}

    def __repr__(self, tabs=0, prefix=''):
        """Representation of check as string.

        Parameters
        ----------
        tabs : int , default: 0
            number of tabs to shift by the output
        prefix

        """
        tab_chr = '\t'
        params = self.params()
        if params:
            params_str = ', '.join([f'{k}={v}' for k, v in params.items()])
            params_str = f'({params_str})'
        else:
            params_str = ''

        name = prefix + self.__class__.__name__
        check_str = f'{tab_chr * tabs}{name}{params_str}'
        if self._conditions:
            conditions_str = ''.join([f'\n{tab_chr * (tabs + 2)}{i}: {s.name}' for i, s in self._conditions.items()])
            return f'{check_str}\n{tab_chr * (tabs + 1)}Conditions:{conditions_str}'
        else:
            return check_str

    @classmethod
    def name(cls):
        """Name of class in split camel case."""
        return split_camel_case(cls.__name__)


class SingleDatasetBaseCheck(BaseCheck):
    """Parent class for checks that only use one dataset."""

    context_type: ClassVar[Optional[Type[Any]]] = None  # TODO: Base context type

<<<<<<< HEAD
    def __init__(self):
        super().__init__()
        # Replace the run_logic function with wrapped run function
        setattr(self, 'run_logic', wrap_run(getattr(self, 'run_logic'), self))

    def run(self, dataset, model=None, **kwargs) -> CheckResult:
        """Run check."""
        assert self.context_type is not None
        return self.run_logic(self.context_type(  # pylint: disable=not-callable
            dataset,
            model=model,
            **kwargs
        ))

=======
>>>>>>> f9b1ef61
    @abc.abstractmethod
    def run(self, dataset, model=None) -> CheckResult:
        """Run check."""
        raise NotImplementedError()


class TrainTestBaseCheck(BaseCheck):
    """Parent class for checks that compare two datasets.

    The class checks train dataset and test dataset for model training and test.
    """

    context_type: ClassVar[Optional[Type[Any]]] = None  # TODO: Base context type

<<<<<<< HEAD
    def __init__(self):
        super().__init__()
        # Replace the run_logic function with wrapped run function
        setattr(self, 'run_logic', wrap_run(getattr(self, 'run_logic'), self))

    def run(self, train_dataset, test_dataset, model=None, **kwargs) -> CheckResult:
        """Run check."""
        assert self.context_type is not None
        return self.run_logic(self.context_type(  # pylint: disable=not-callable
            train_dataset,
            test_dataset,
            model=model,
            **kwargs
        ))

=======
>>>>>>> f9b1ef61
    @abc.abstractmethod
    def run(self, train_dataset, test_dataset, model=None) -> CheckResult:
        """Run check."""
        raise NotImplementedError()


class ModelOnlyBaseCheck(BaseCheck):
    """Parent class for checks that only use a model and no datasets."""

    context_type: ClassVar[Optional[Type[Any]]] = None  # TODO: Base context type

<<<<<<< HEAD
    def __init__(self):
        super().__init__()
        # Replace the run_logic function with wrapped run function
        setattr(self, 'run_logic', wrap_run(getattr(self, 'run_logic'), self))

    def run(self, model, **kwargs) -> CheckResult:
        """Run check."""
        assert self.context_type is not None
        return self.run_logic(self.context_type(model=model, **kwargs))  # pylint: disable=not-callable

=======
>>>>>>> f9b1ef61
    @abc.abstractmethod
    def run(self, model) -> CheckResult:
        """Run check."""
        raise NotImplementedError()


class CheckFailure:
    """Class which holds a check run exception.

    Parameters
    ----------
    check : BaseCheck
    exception : Exception
    header_suffix : str , default ``

    """

    def __init__(self, check: BaseCheck, exception: Exception, header_suffix: str = ''):
        self.check = check
        self.exception = exception
        self.header = check.name() + header_suffix

    def to_json(self, with_display: bool = True):
        """Return check failure as json.

        Parameters
        ----------
        with_display : bool
            controls if to serialize display or not

        Returns
        -------
        dict
            {'name': .., 'params': .., 'header': .., 'display': ..}
        """
        check_name = self.check.name()
        parameters = self.check.params()
        result_json = {'name': check_name, 'params': parameters, 'header': self.header}
        if with_display:
            result_json['display'] = [('str', str(self.exception))]
        return jsonpickle.dumps(result_json)

    def __repr__(self):
        """Return string representation."""
        tb_str = traceback.format_exception(etype=type(self.exception), value=self.exception,
                                            tb=self.exception.__traceback__)
        return ''.join(tb_str)<|MERGE_RESOLUTION|>--- conflicted
+++ resolved
@@ -448,81 +448,33 @@
 
     context_type: ClassVar[Optional[Type[Any]]] = None  # TODO: Base context type
 
-<<<<<<< HEAD
-    def __init__(self):
-        super().__init__()
-        # Replace the run_logic function with wrapped run function
-        setattr(self, 'run_logic', wrap_run(getattr(self, 'run_logic'), self))
-
+    @abc.abstractmethod
     def run(self, dataset, model=None, **kwargs) -> CheckResult:
         """Run check."""
-        assert self.context_type is not None
-        return self.run_logic(self.context_type(  # pylint: disable=not-callable
-            dataset,
-            model=model,
-            **kwargs
-        ))
-
-=======
->>>>>>> f9b1ef61
+        raise NotImplementedError()
+
+
+class TrainTestBaseCheck(BaseCheck):
+    """Parent class for checks that compare two datasets.
+
+    The class checks train dataset and test dataset for model training and test.
+    """
+
+    context_type: ClassVar[Optional[Type[Any]]] = None  # TODO: Base context type
+
     @abc.abstractmethod
-    def run(self, dataset, model=None) -> CheckResult:
+    def run(self, train_dataset, test_dataset, model=None, **kwargs) -> CheckResult:
         """Run check."""
         raise NotImplementedError()
 
 
-class TrainTestBaseCheck(BaseCheck):
-    """Parent class for checks that compare two datasets.
-
-    The class checks train dataset and test dataset for model training and test.
-    """
-
-    context_type: ClassVar[Optional[Type[Any]]] = None  # TODO: Base context type
-
-<<<<<<< HEAD
-    def __init__(self):
-        super().__init__()
-        # Replace the run_logic function with wrapped run function
-        setattr(self, 'run_logic', wrap_run(getattr(self, 'run_logic'), self))
-
-    def run(self, train_dataset, test_dataset, model=None, **kwargs) -> CheckResult:
-        """Run check."""
-        assert self.context_type is not None
-        return self.run_logic(self.context_type(  # pylint: disable=not-callable
-            train_dataset,
-            test_dataset,
-            model=model,
-            **kwargs
-        ))
-
-=======
->>>>>>> f9b1ef61
-    @abc.abstractmethod
-    def run(self, train_dataset, test_dataset, model=None) -> CheckResult:
-        """Run check."""
-        raise NotImplementedError()
-
-
 class ModelOnlyBaseCheck(BaseCheck):
     """Parent class for checks that only use a model and no datasets."""
 
     context_type: ClassVar[Optional[Type[Any]]] = None  # TODO: Base context type
 
-<<<<<<< HEAD
-    def __init__(self):
-        super().__init__()
-        # Replace the run_logic function with wrapped run function
-        setattr(self, 'run_logic', wrap_run(getattr(self, 'run_logic'), self))
-
+    @abc.abstractmethod
     def run(self, model, **kwargs) -> CheckResult:
-        """Run check."""
-        assert self.context_type is not None
-        return self.run_logic(self.context_type(model=model, **kwargs))  # pylint: disable=not-callable
-
-=======
->>>>>>> f9b1ef61
-    @abc.abstractmethod
-    def run(self, model) -> CheckResult:
         """Run check."""
         raise NotImplementedError()
 
