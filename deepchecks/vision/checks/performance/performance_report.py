--- conflicted
+++ resolved
@@ -13,7 +13,6 @@
 
 import pandas as pd
 import plotly.express as px
-import torch
 from ignite.metrics import Metric
 
 from deepchecks.core import CheckResult, ConditionResult
@@ -21,7 +20,7 @@
 from deepchecks.utils.strings import format_percent, format_number
 from deepchecks.vision import TrainTestCheck, Context
 from deepchecks.vision.dataset import TaskType
-from deepchecks.vision.metrics_utils.metrics import get_scorers_list
+from deepchecks.vision.metrics_utils.metrics import get_scorers_list, metric_results_to_df
 from deepchecks.vision.utils import ClassificationPredictionFormatter, DetectionPredictionFormatter
 
 __all__ = ['PerformanceReport']
@@ -79,21 +78,10 @@
 
         results = []
         for dataset_name in ['train', 'test']:
-            n_samples = self._state[dataset_name]['n_samples']
-            results.extend(
-<<<<<<< HEAD
-                [dataset_name, class_name, name,
-                 class_score.item() if isinstance(class_score, torch.Tensor) else class_score, n_samples[class_name]]
-                for name, score in calculate_metrics(list(scorers.values()), dataset, model,
-                                                     prediction_formatter=self.prediction_formatter).items()
-=======
-                [dataset_name, class_name, name, class_score, n_samples[class_name]]
-                for name, score in [(name, metric.compute().tolist()) for name, metric in
-                                    self._state[dataset_name]['scorers'].items()]
->>>>>>> f9b1ef61
-                # scorer returns numpy array of results with item per class
-                for class_score, class_name in zip(score, self._state['classes'])
-            )
+            dataset = context.train if dataset_name == 'train' else context.test
+            metrics_df = metric_results_to_df(self._state[dataset_name]['scorers'], dataset)
+            metrics_df['Dataset'] = dataset_name
+            metrics_df['Number of samples'] = metrics_df['Class'].map(dataset.get_samples_per_class().get)
 
         results_df = pd.DataFrame(results, columns=['Dataset', 'Class', 'Metric', 'Value', 'Number of samples']
                                   ).sort_values(by=['Class'])
