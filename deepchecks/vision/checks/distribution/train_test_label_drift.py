# ----------------------------------------------------------------------------
# Copyright (C) 2021-2022 Deepchecks (https://www.deepchecks.com)
#
# This file is part of Deepchecks.
# Deepchecks is distributed under the terms of the GNU Affero General
# Public License (version 3 or later).
# You should have received a copy of the GNU Affero General Public License
# along with Deepchecks.  If not, see <http://www.gnu.org/licenses/>.
# ----------------------------------------------------------------------------
#
"""Module contains Train Test label Drift check."""
from copy import copy
from typing import Dict, Hashable, Callable, Tuple, List, Union, Any

from plotly.subplots import make_subplots

from deepchecks import CheckResult
from deepchecks.core.errors import DeepchecksValueError
from deepchecks.vision.base import Context, TrainTestCheck
from deepchecks.utils.distribution.plot import drift_score_bar_traces
from deepchecks.utils.plot import colors
from deepchecks.vision.dataset import VisionData, TaskType
import numpy as np
from collections import Counter
import plotly.graph_objs as go

__all__ = ['TrainTestLabelDrift']


# TODO: Add label sampling when available

# Functions temporarily here, will be changed when Label and Prediction classes exist:
def get_bbox_area(label):
    """Return a list containing the area of bboxes per image in batch."""
    areas = (label.reshape((-1, 5))[:, 4] * label.reshape((-1, 5))[:, 3]).reshape(-1, 1).tolist()
    return areas


def count_num_bboxes(label):
    """Return a list containing the number of bboxes per image in batch."""
    num_bboxes = label.shape[0]
    return num_bboxes


def get_samples_per_class_classification(label):
    """Return a list containing the class per image in batch."""
    return label.tolist()


def get_samples_per_class_object_detection(label):
    """Return a list containing the class per image in batch."""
    return [arr.reshape((-1, 5))[:, 0].tolist() for arr in label]


DEFAULT_CLASSIFICATION_LABEL_MEASUREMENTS = [
    {'name': 'Samples per class', 'method': get_samples_per_class_classification, 'is_continuous': False}
]

DEFAULT_OBJECT_DETECTION_LABEL_MEASUREMENTS = [
    {'name': 'Samples per class', 'method': get_samples_per_class_object_detection, 'is_continuous': False},
    {'name': 'Bounding box area (in pixels) distribution', 'method': get_bbox_area, 'is_continuous': True},
    {'name': 'Number of bounding boxes per image', 'method': count_num_bboxes, 'is_continuous': True},
]


class TrainTestLabelDrift(TrainTestCheck):
    """
    Calculate label drift between train dataset and test dataset, using statistical measures.

    Check calculates a drift score for the label in test dataset, by comparing its distribution to the train
    dataset. As the label may be complex, we run different measurements on the label and check their distribution.

    A measurement on a label is any function that returns a single value or n-dimensional array of values. each value
    represents a measurement on the label, such as number of objects in image or tilt of each bounding box in image.

    There are default measurements per task:
    For classification:
    - distribution of classes

    For object detection:
    - distribution of classes
    - distribution of bounding box areas
    - distribution of number of bounding boxes per image

    For numerical distributions, we use the Earth Movers Distance.
    See https://en.wikipedia.org/wiki/Wasserstein_metric
    For categorical distributions, we use the Population Stability Index (PSI).
    See https://www.lexjansen.com/wuss/2017/47_Final_Paper_PDF.pdf.


    Parameters
    ----------
    alternative_label_measurements : List[Dict[str, Any]], default: 10
        List of measurements. Replaces the default deepchecks measurements.
        Each measurement is dictionary with keys 'name' (str), 'method' (Callable) and is_continuous (bool),
        representing attributes of said method.
    min_sample_size: int, default: None
        number of minimum samples (not batches) to be accumulated in order to estimate the boundaries (min, max) of
        continuous histograms. As the check cannot load all label measurement results into memory, the check saves only
        the histogram of results - but prior to that, the check requires to know the estimated boundaries of train AND
        test datasets (they must share an x-axis).
    default_num_bins: int, default: 100
        number of bins to use for continuous distributions. This value is not used if the distribution has less unique
        values than default number of bins (and instead, number of unique values is used).
    """

    def __init__(
            self,
            alternative_label_measurements: List[Dict[str, Any]] = None,
            min_sample_size: int = None,
            default_num_bins: int = 100
    ):
        super().__init__()
        # validate alternative_label_measurements:
        if alternative_label_measurements is not None:
            self._validate_label_measurements(alternative_label_measurements)
        self.alternative_label_measurements = alternative_label_measurements
        self.min_sample_size = min_sample_size
        self.default_num_bins = default_num_bins

<<<<<<< HEAD
    def update(self, context: Context, batch: Any, dataset_kind):
        """Perform update on batch."""
        pass
=======
    def initialize_run(self, context: Context):
        """Initialize run.
>>>>>>> 11230f6d

        Function initializes the following private variables:

        Label measurements:
        _label_measurements: all label measurements to be calculated in run
        _continuous_label_measurements: all continuous label measurements
        _discrete_label_measurements: all discrete label measurements

        Value counts of measures, to be updated per batch:
        _train_hists, _test_hists: histograms for continuous measurements for train and test respectively.
            Initialized as list of empty histograms (np.array) that update in the "update" method per batch.
        _train_counters, _test_counters: counters for discrete measurements for train and test respectively.
            Initialized as list of empty counters (collections.Counter) that update in the "update" method per batch.

        Parameters for continuous measurements histogram calculation:
        _bounds_list: List[Tuple]. Each tuple represents histogram bounds (min, max)
        _num_bins_list: List[int]. List of number of bins for each histogram.
        _edges: List[np.array]. List of x-axis values for each histogram.
        """
        train_dataset = context.train
        test_dataset = context.test

        task_type = train_dataset.task_type

        if self.alternative_label_measurements is not None:
            self._label_measurements = self.alternative_label_measurements
        elif task_type == TaskType.CLASSIFICATION:
            self._label_measurements = DEFAULT_CLASSIFICATION_LABEL_MEASUREMENTS
        elif task_type == TaskType.OBJECT_DETECTION:
            self._label_measurements = DEFAULT_OBJECT_DETECTION_LABEL_MEASUREMENTS
        else:
            raise NotImplementedError('TrainTestLabelDrift must receive either alternative_label_measurements or run '
                                      'on Classification or Object Detection class')

        # Separate to discrete and continuous transformers:
        self._continuous_label_measurements = [d['method'] for d in self._label_measurements if
                                               d['is_continuous'] is True]
        self._discrete_label_measurements = [d['method'] for d in self._label_measurements if
                                             d['is_continuous'] is False]

        num_continuous_transformers = len(self._continuous_label_measurements)
        num_discrete_transformers = len(self._discrete_label_measurements)

        # For continuous transformers, calculate bounds:
        train_bounds = get_boundaries_by_batch(train_dataset, self._continuous_label_measurements, self.min_sample_size)
        test_bounds = get_boundaries_by_batch(test_dataset, self._continuous_label_measurements, self.min_sample_size)
        bounds = [(min(train_bounds[i]['min'], test_bounds[i]['min']),
                   max(train_bounds[i]['max'], test_bounds[i]['max'])) for i in range(num_continuous_transformers)]

        self._bounds_list, self._num_bins_list = adjust_bounds_and_bins(bounds, self.default_num_bins)

        hists_and_edges = [np.histogram([], bins=num_bins, range=bound) for bound, num_bins in
                           zip(self._bounds_list, self._num_bins_list)]
        self._train_hists = [x[0] for x in hists_and_edges]
        self._test_hists = [copy(hist) for hist in self._train_hists]
        self._edges = [x[1] for x in hists_and_edges]

        self._train_counters = [Counter() for i in range(num_discrete_transformers)]
        self._test_counters = [Counter() for i in range(num_discrete_transformers)]

    def update(self, context: Context, batch: Any, dataset_name: str = 'train'):
        """Perform update on batch for train or test counters and histograms."""
        # For all transformers, calculate histograms by batch:
        if dataset_name == 'train':
            train_dataset = context.train
            self._train_hists = calculate_continuous_histograms_in_batch(batch, self._train_hists,
                                                                         self._continuous_label_measurements,
                                                                         self._bounds_list, self._num_bins_list,
                                                                         train_dataset.label_transformer)
            self._train_counters = calculate_discrete_histograms_in_batch(batch, self._train_counters,
                                                                          self._discrete_label_measurements,
                                                                          train_dataset.label_transformer)

        else:
            test_dataset = context.test
            self._test_hists = calculate_continuous_histograms_in_batch(batch, self._test_hists,
                                                                        self._continuous_label_measurements,
                                                                        self._bounds_list, self._num_bins_list,
                                                                        test_dataset.label_transformer)
            self._test_counters = calculate_discrete_histograms_in_batch(batch, self._test_counters,
                                                                         self._discrete_label_measurements,
                                                                         test_dataset.label_transformer)

    def compute(self, context: Context) -> CheckResult:
        """Calculate drift for all columns.

        Returns
        -------
        CheckResult
            value: drift score.
            display: label distribution graph, comparing the train and test distributions.
        """
        # Match discrete histograms to share x axis:
        all_discrete_categories = [list(set(train_counter.keys()).union(set(test_counter.keys())))
                                   for train_counter, test_counter in zip(self._train_counters, self._test_counters)]

        train_discrete_hists = iter([{k: self._train_counters[i][k] for k in all_discrete_categories[i]} for i in
                                     range(len(self._discrete_label_measurements))])
        test_discrete_hists = iter([{k: self._test_counters[i][k] for k in all_discrete_categories[i]} for i in
                                    range(len(self._discrete_label_measurements))])

        # Transform continuous histograms into dict:
        train_continuous_hists = iter(
            [dict(zip(self._edges[i], self._train_hists[i])) for i in range(len(self._continuous_label_measurements))])
        test_continuous_hists = iter(
            [dict(zip(self._edges[i], self._test_hists[i])) for i in range(len(self._continuous_label_measurements))])

        # # Return output in original order:
        train_distributions = [
            next(train_continuous_hists) if d['is_continuous'] is True else next(train_discrete_hists) for d in
            self._label_measurements]
        test_distributions = [next(test_continuous_hists) if d['is_continuous'] is True else next(test_discrete_hists)
                              for d in self._label_measurements]

        values_dict = {}
        displays = []

        figs_configs = zip(self._label_measurements, train_distributions, test_distributions)
        for d, train_label_distribution, test_label_distribution in figs_configs:
            drift_score, method, display = calc_drift_and_plot(
                train_distribution=train_label_distribution,
                test_distribution=test_label_distribution,
                plot_title=d['name'],
                column_type='numerical' if d['is_continuous'] else 'categorical'
            )

            values_dict[d['name']] = {'Drift score': drift_score, 'Method': method}
            displays.append(display)

        headnote = """<span>
            The Drift score is a measure for the difference between two distributions, in this check - the test
            and train distributions of different measurement(s) on the label.
        </span>"""

        displays = [headnote] + displays

        return CheckResult(value=values_dict, display=displays, header='Train Test Label Drift')

    @staticmethod
    def _validate_label_measurements(label_measurements):
        """Validate structure of label measurements."""
        expected_keys = ['name', 'method', 'is_continuous']
        if not isinstance(label_measurements, list):
            raise DeepchecksValueError(
                f'Expected label measurements to be a list, instead got {label_measurements.__class__.__name__}')
        for label_measurement in label_measurements:
            if not isinstance(label_measurement, dict) or any(
                    key not in label_measurement.keys() for key in expected_keys):
                raise DeepchecksValueError(f'Label measurement must be of type dict, and include keys {expected_keys}')


def adjust_bounds_and_bins(bounds: List[Tuple[float, float]], default_num_bins: int) \
        -> Tuple[List[Tuple[float, float]], List[int]]:
    """Return adjusted bounds and bins for better presentation in graphs."""
    bins = [default_num_bins] * len(bounds)
    for i in range(len(bounds)):
        bmin, bmax = bounds[i]
        # If bounds are integers, we assume data is discrete integers and we'd like the binned data to reflect that:
        if np.floor(bmin) == bmin and np.floor(bmax) == bmax:
            if bmax - bmin < default_num_bins:
                bins[i] = int(bmax - bmin)  # Adjusted number of bins is the assumed number of unique values
            else:
                # If bounds are wider than the default_num_bins, adjust the upper bounds so that the bounds' range
                # is a round multiplication of default_num_ bins.
                # e.g. if bounds are (0, 197) and default_num_bins = 100, then change bounds to (0, 200).
                res = default_num_bins - (bmax - bmin) % default_num_bins
                bounds[i] = (bmin, bmax + res)
    return bounds, bins


def calculate_discrete_histograms_in_batch(batch, counters, discrete_label_measurements, label_transformer):
    """Calculate discrete histograms by batch."""
    for i in range(len(discrete_label_measurements)):
        calc_res = get_results_on_batch(batch, discrete_label_measurements[i], label_transformer)
        counters[i].update(calc_res)
    return counters


def calculate_continuous_histograms_in_batch(batch, hists, continuous_label_measurements, bounds, bins,
                                             label_transformer):
    """Calculate continuous histograms by batch."""
    for i in range(len(continuous_label_measurements)):
        calc_res = get_results_on_batch(batch, continuous_label_measurements[i], label_transformer)
        new_hist, _ = np.histogram(calc_res, bins=bins[i], range=(bounds[i][0], bounds[i][1]))
        hists[i] += new_hist
    return hists


def get_results_on_batch(batch, label_measurement, label_transformer):
    """Calculate transformer result on batch of labels."""
    list_of_arrays = batch[1]
    calc_res = [label_measurement(arr) for arr in label_transformer(list_of_arrays)]
    if len(calc_res) != 0 and isinstance(calc_res[0], list):
        calc_res = [x[0] for x in sum(calc_res, [])]
    return calc_res


def get_boundaries_by_batch(dataset: VisionData, label_measurements: List[Callable], min_sample_size: int) \
        -> List[Dict[str, float]]:
    """Get min and max on dataset for each label transformer."""
    bounds = [{'min': np.inf, 'max': -np.inf} for i in range(len(label_measurements))]
    num_samples = 0
    for batch in dataset.get_data_loader():
        for i in range(len(label_measurements)):
            calc_res = get_results_on_batch(batch, label_measurements[i], dataset.label_transformer)
            bounds[i]['min'] = min(calc_res + [bounds[i]['min']])
            bounds[i]['max'] = max(calc_res + [bounds[i]['max']])

        num_samples += len(batch[0])
        if min_sample_size is not None and num_samples >= min_sample_size:
            return bounds

    return bounds


PSI_MIN_PERCENTAGE = 0.01


def psi(expected_percents: np.ndarray, actual_percents: np.ndarray):
    """
    Calculate the PSI (Population Stability Index).

    See https://www.lexjansen.com/wuss/2017/47_Final_Paper_PDF.pdf

    Parameters
    ----------
    expected_percents: np.ndarray
        array of percentages of each value in the expected distribution.
    actual_percents: : np.ndarray
        array of percentages of each value in the actual distribution.
    Returns
    -------
    psi
        The PSI score

    """
    psi_value = 0
    for i in range(len(expected_percents)):
        # In order for the value not to diverge, we cap our min percentage value
        e_perc = max(expected_percents[i], PSI_MIN_PERCENTAGE)
        a_perc = max(actual_percents[i], PSI_MIN_PERCENTAGE)
        value = (e_perc - a_perc) * np.log(e_perc / a_perc)
        psi_value += value

    return psi_value


def earth_movers_distance_by_histogram(expected_percents: np.ndarray, actual_percents: np.ndarray):
    """
    Calculate the Earth Movers Distance (Wasserstein distance) by histogram.

    See https://en.wikipedia.org/wiki/Wasserstein_metric

    Function is for numerical data only.

    Parameters
    ----------
    expected_percents : np.ndarray
        array of percentages of each value in the expected distribution.
    actual_percents : np.ndarray
        array of percentages of each value in the actual distribution.
    Returns
    -------
    Any
        the Wasserstein distance between the two distributions.

    """
    dirt = copy(actual_percents) / sum(actual_percents)
    dirt_to_match = copy(expected_percents) / sum(expected_percents)
    delta = 1 / expected_percents.size

    emd = 0
    for i in range(dirt.shape[0] - 1):
        dirt_to_pass = dirt[i] - dirt_to_match[i]
        dirt[i + 1] += dirt_to_pass
        emd += abs(dirt_to_pass) * delta
    return emd


def calc_drift_and_plot(train_distribution: dict, test_distribution: dict, plot_title: Hashable,
                        column_type: str) -> Tuple[float, str, Callable]:
    """
    Calculate drift score per column.

    Parameters
    ----------
    train_distribution : dict
        histogram of train values
    test_distribution : dict
        matching histogram for test dataset values
    plot_title : Hashable
        title of plot
    column_type : str
        type of column (either "numerical" or "categorical")
    Returns
    -------
    Tuple[float, str, Callable]
        drift score of the difference between the two columns' distributions (Earth movers distance for
        numerical, PSI for categorical)
        graph comparing the two distributions (density for numerical, stack bar for categorical)
    """
    if column_type == 'numerical':
        scorer_name = "Earth Mover's Distance"

        expected_percents = np.array(list(train_distribution.values()))
        actual_percents = np.array(list(test_distribution.values()))

        score = earth_movers_distance_by_histogram(expected_percents=expected_percents, actual_percents=actual_percents)
        bar_traces, bar_x_axis, bar_y_axis = drift_score_bar_traces(score, bar_max=1)

        x_values = list(train_distribution.keys())

        dist_traces, dist_x_axis, dist_y_axis = feature_distribution_traces(expected_percents, actual_percents,
                                                                            x_values)

    elif column_type == 'categorical':
        scorer_name = 'PSI'

        categories_list = list(set(train_distribution.keys()).union(set(test_distribution.keys())))

        expected_percents = \
            np.array(list(train_distribution.values())) / np.sum(list(train_distribution.values()))
        actual_percents = \
            np.array(list(test_distribution.values())) / np.sum(list(test_distribution.values()))

        score = psi(expected_percents=expected_percents, actual_percents=actual_percents)

        bar_traces, bar_x_axis, bar_y_axis = drift_score_bar_traces(score, bar_max=1)

        dist_traces, dist_x_axis, dist_y_axis = feature_distribution_traces(expected_percents, actual_percents,
                                                                            categories_list, is_categorical=True)

    else:
        raise DeepchecksValueError(
            f'column_type must be one of ["numerical", "categorical"], instead got {column_type}')

    fig = make_subplots(rows=2, cols=1, vertical_spacing=0.4, shared_yaxes=False, shared_xaxes=False,
                        row_heights=[0.1, 0.9],
                        subplot_titles=['Drift Score - ' + scorer_name, plot_title])

    fig.add_traces(bar_traces, rows=[1] * len(bar_traces), cols=[1] * len(bar_traces))
    fig.add_traces(dist_traces, rows=[2] * len(dist_traces), cols=[1] * len(dist_traces))

    shared_layout = go.Layout(
        xaxis=bar_x_axis,
        yaxis=bar_y_axis,
        xaxis2=dist_x_axis,
        yaxis2=dist_y_axis,
        legend=dict(
            title='Dataset',
            yanchor='top',
            y=0.6),
        width=700,
        height=400
    )

    fig.update_layout(shared_layout)

    return score, scorer_name, fig


def feature_distribution_traces(expected_percents: np.array,
                                actual_percents: np.array,
                                x_values: list,
                                is_categorical: bool = False) -> Tuple[List[Union[go.Bar, go.Scatter]], Dict, Dict]:
    """Create traces for comparison between train and test column.

    Parameters
    ----------
    expected_percents: np.array
        Expected distribution of values
    actual_percents: np.array
        Actual distribution of values
    x_values: list
        list of x-axis values of expected_percents and actual_percents
    is_categorical : bool , default: False
        State if column is categorical.
    Returns
    -------
    List[Union[go.Bar, go.Scatter]]
        list of plotly traces.
    Dict
        layout of x axis
    Dict
        layout of y axis
    """
    if is_categorical:

        train_bar = go.Bar(
            x=x_values,
            y=expected_percents,
            marker=dict(
                color=colors['Train'],
            ),
            name='Train Dataset',
        )

        test_bar = go.Bar(
            x=x_values,
            y=actual_percents,
            marker=dict(
                color=colors['Test'],
            ),
            name='Test Dataset',
        )

        traces = [train_bar, test_bar]

        max_y = max(max(expected_percents), max(actual_percents))
        y_lim = 1 if max_y > 0.5 else max_y * 1.1

        xaxis_layout = dict(type='category',
                            title='Values')
        yaxis_layout = dict(fixedrange=True,
                            range=(0, y_lim),
                            title='Percentage')

    else:
        x_range = (x_values[0], x_values[-1])

        traces = [go.Scatter(x=x_values, y=expected_percents, fill='tozeroy', name='Train Dataset',
                             line_color=colors['Train']),
                  go.Scatter(x=x_values, y=actual_percents, fill='tozeroy', name='Test Dataset',
                             line_color=colors['Test'])]

        xaxis_layout = dict(fixedrange=True,
                            range=x_range,
                            title='Distribution')
        yaxis_layout = dict(title='Probability Density')

    return traces, xaxis_layout, yaxis_layout<|MERGE_RESOLUTION|>--- conflicted
+++ resolved
@@ -14,8 +14,8 @@
 
 from plotly.subplots import make_subplots
 
-from deepchecks import CheckResult
-from deepchecks.core.errors import DeepchecksValueError
+from deepchecks.core import DatasetKind, CheckResult
+from deepchecks.core.errors import DeepchecksValueError, DeepchecksNotSupportedError
 from deepchecks.vision.base import Context, TrainTestCheck
 from deepchecks.utils.distribution.plot import drift_score_bar_traces
 from deepchecks.utils.plot import colors
@@ -118,14 +118,8 @@
         self.min_sample_size = min_sample_size
         self.default_num_bins = default_num_bins
 
-<<<<<<< HEAD
-    def update(self, context: Context, batch: Any, dataset_kind):
-        """Perform update on batch."""
-        pass
-=======
     def initialize_run(self, context: Context):
         """Initialize run.
->>>>>>> 11230f6d
 
         Function initializes the following private variables:
 
@@ -186,10 +180,11 @@
         self._train_counters = [Counter() for i in range(num_discrete_transformers)]
         self._test_counters = [Counter() for i in range(num_discrete_transformers)]
 
-    def update(self, context: Context, batch: Any, dataset_name: str = 'train'):
+
+    def update(self, context: Context, batch: Any, dataset_kind):
         """Perform update on batch for train or test counters and histograms."""
         # For all transformers, calculate histograms by batch:
-        if dataset_name == 'train':
+        if dataset_kind == DatasetKind.TEST:
             train_dataset = context.train
             self._train_hists = calculate_continuous_histograms_in_batch(batch, self._train_hists,
                                                                          self._continuous_label_measurements,
@@ -199,7 +194,7 @@
                                                                           self._discrete_label_measurements,
                                                                           train_dataset.label_transformer)
 
-        else:
+        elif dataset_kind == DatasetKind.TRAIN:
             test_dataset = context.test
             self._test_hists = calculate_continuous_histograms_in_batch(batch, self._test_hists,
                                                                         self._continuous_label_measurements,
@@ -208,6 +203,8 @@
             self._test_counters = calculate_discrete_histograms_in_batch(batch, self._test_counters,
                                                                          self._discrete_label_measurements,
                                                                          test_dataset.label_transformer)
+        else:
+            raise DeepchecksNotSupportedError(f'Unsupported dataset kind {dataset_kind}')
 
     def compute(self, context: Context) -> CheckResult:
         """Calculate drift for all columns.
